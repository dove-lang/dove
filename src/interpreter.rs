use std::rc::Rc;
use std::cell::RefCell;use crate::ast::*;

use crate::environment::Environment;
use crate::token::*;
use crate::error_handler::*;

pub struct Interpreter {
    environment: Rc<RefCell<Environment>>,
    error_handler: RuntimeErrorHandler,
}

impl Interpreter {
    pub fn new() -> Interpreter {
        Interpreter{
            environment: Rc::new(RefCell::new(Environment::new(Option::None))),
            error_handler: RuntimeErrorHandler::new(),
        }
    }

    pub fn interpret(&mut self, stmts: Vec<Stmt>) {
        for stmt in stmts.iter() {
            self.execute(stmt)
        }
    }

    fn evaluate(&mut self, expr: &Expr) -> Result<Literals, ()> {
        self.visit_expr(expr)
    }

    fn execute(&mut self, stmt: &Stmt) {
        self.visit_stmt(stmt)
    }

    fn execute_block(&mut self, statements: &Vec<Stmt>, environment: Environment) {
        let previous = std::mem::replace(&mut self.environment, Rc::new(RefCell::new(environment)));

        for stmt in statements.iter() {
            self.execute(stmt);
        }

        self.environment = previous;
    }

    fn check_number_operand(&mut self, operator: &Token, left: &Literals, right: &Literals) -> Result<(), ()> {
        match left {
            Literals::Number(_) => { match right {
                Literals::Number(_) => Ok(()),
                _ => {
                    self.report_err(operator.clone(), format!("Operands of '{}' must be two numbers.", operator.lexeme));
                    Err(())
                }
            }},
            _ => {
                self.report_err(operator.clone(), format!("Operands of '{}' must be two numbers.", operator.lexeme));
                Err(())
            }
        }
    }

    fn report_err(&mut self, token: Token, message: String) {
        let rt_err = RuntimeError::new(token.clone(), message);
        self.error_handler.runtime_error(rt_err);
    }
}

impl ExprVisitor for Interpreter {
    type Result = Literals;

    fn visit_expr(&mut self, expr: &Expr) -> Result<Self::Result, ()> {
        match expr {
            Expr::Assign(name, value) => {
                let val = match self.evaluate(value) {
                    Ok(v) => v,
                    Err(()) => return Err(()),
                };
                let res = self.environment.borrow_mut().assign(name.clone(), val.clone());
                match res {
                    Ok(_) => Ok(val),
                    Err(_) => {
                        self.report_err(name.clone(), format!("Cannot assign value to '{}', as it is not found in scope.", name.lexeme));
                        Err(())
                    }
                }
            },

            Expr::Binary(left, operator, right) => {
                let left_val  = match self.evaluate(left) {
                    Ok(v) => v,
                    Err(()) => return Err(()),
                };
                let right_val = match self.evaluate(right) {
                    Ok(v) => v,
                    Err(()) => return Err(()),
                };

                match operator.token_type {
                    TokenType::AND => Ok(Literals::Boolean(is_truthy(&left_val) && is_truthy(&right_val))),
                    TokenType::OR => Ok(Literals::Boolean(is_truthy(&left_val) || is_truthy(&right_val))),
                    TokenType::GREATER => {
                        match self.check_number_operand(operator, &left_val, &right_val) {
                            Ok(_) => Ok(Literals::Boolean(left_val.unwrap_number() > right_val.unwrap_number())),
                            Err(_) => Err(())
                        }
                    },
                    TokenType::GREATER_EQUAL => {
                        match self.check_number_operand(operator, &left_val, &right_val) {
                            Ok(_) => Ok(Literals::Boolean(left_val.unwrap_number() >= right_val.unwrap_number())),
                            Err(_) => Err(())
                        }
                    },
                    TokenType::LESS => {
                        match self.check_number_operand(operator, &left_val, &right_val) {
                            Ok(_) => Ok(Literals::Boolean(left_val.unwrap_number() < right_val.unwrap_number())),
                            Err(_) => Err(())
                        }
                    },
                    TokenType::LESS_EQUAL => {
                        match self.check_number_operand(operator, &left_val, &right_val) {
                            Ok(_) => Ok(Literals::Boolean(left_val.unwrap_number() <= right_val.unwrap_number())),
                            Err(_) => Err(())
                        }
                    },
                    TokenType::BANG_EQUAL => Ok(Literals::Boolean(!is_equal(&left_val, &right_val))),
                    TokenType::EQUAL_EQUAL => Ok(Literals::Boolean(is_equal(&left_val, &right_val))),
                    TokenType::MINUS => {
                        match self.check_number_operand(operator, &left_val, &right_val) {
                            Ok(_) => Ok(Literals::Number(left_val.unwrap_number() - right_val.unwrap_number())),
                            Err(_) => Err(())
                        }
                    },
                    TokenType::PLUS => {
                        match left_val {
                            Literals::Number(l) => { match right_val {
                                Literals::Number(r) => Ok(Literals::Number(l + r)),
                                _ => {
                                    self.report_err(operator.clone(),
                                                    format!("Operands of '{}' must be two numbers or two strings.", operator.lexeme));
                                    Err(())
                                }
                            }},
                            Literals::String(l) => { match right_val {
                                Literals::String(r) => Ok(Literals::String(format!("{}{}", l, r))),
                                _ => {
                                    self.report_err(operator.clone(),
                                                    format!("Operands of '{}' must be two numbers or two strings.", operator.lexeme));
                                    Err(())
                                }
                            }},
                            _ => {
                                self.report_err(operator.clone(),
                                                format!("Operands of '{}' must be two numbers or two strings.", operator.lexeme));
                                Err(())
                            },
                        }
                    },
                    TokenType::SLASH => {
                        match self.check_number_operand(operator, &left_val, &right_val) {
                            Ok(_) => Ok(Literals::Number(left_val.unwrap_number() / right_val.unwrap_number())),
                            Err(_) => Err(())
                        }
                    },
                    TokenType::STAR => {
                        match left_val {
                            Literals::Number(l) => { match right_val {
                                Literals::Number(r) => Ok(Literals::Number(l * r)),
                                Literals::String(r) => Ok(Literals::String(r.repeat(l as usize))),
                                _ => {
                                    self.report_err(operator.clone(),
                                                    format!("Operands of '{}' must be two numbers or a string and a number.", operator.lexeme));
                                    Err(())
                                }
                            }},
                            Literals::String(l) => { match right_val {
                                Literals::Number(r) => Ok(Literals::String(l.repeat(r as usize))),
                                _ => {
                                    self.report_err(operator.clone(),
                                                    format!("Operands of '{}' must be two numbers or a string and a number.", operator.lexeme));
                                    Err(())
                                }
                            }},
                            _ => {
                                self.report_err(operator.clone(),
                                                format!("Operands of '{}' must be two numbers or a string and a number.", operator.lexeme));
                                Err(())
                            }
                        }
                    },
                    _ => {
                        self.report_err(operator.clone(),
                                        format!("Unsupported operator: '{}'.", operator.lexeme));
                        Err(())
                    }
                }
            },

            // TODO: Implement visit Call expression.
            Expr::Call(callee, paren, arguments) => {
                let callee_val = self.evaluate(callee);

                let mut argument_vals = Vec::new();
                for argument in arguments.iter() {
                    argument_vals.push(self.evaluate(argument));
                }

                // temp code
                Ok(Literals::Nil)
            },

            Expr::Grouping(expression) => {
                self.evaluate(expression)
            },

            // TODO: Implement visit Get expression.
            Expr::Get(object, name) => {
                Ok(Literals::Nil)
            }

            Expr::IfExpr(condition, then_branch, else_branch) => {
                let condition_val = is_truthy(&self.evaluate(condition).unwrap());
                if condition_val {
                    self.execute(then_branch)
                } else {
                    self.execute(else_branch)
                }

                // temp code
                Ok(Literals::Nil)
            },

            // TODO: Implement visit Index expression.
<<<<<<< HEAD
            Expr::IndexGet(value, index) => {
                Literals::Nil
            }

            Expr::IndexSet(expr, index, value) => {
                Literals::Nil
=======
            Expr::Index(value, index) => {
                Ok(Literals::Nil)
>>>>>>> b9d1f4a0
            }

            Expr::Literal(value) => {
                Ok(value.clone())
            },

            // TODO: Implement visit Set expression.
            Expr::Set(object, name, value) => {
                Ok(Literals::Nil)
            }

            // TODO: Implement visit Self expression.
            Expr::SelfExpr(keyword) => {
                Ok(Literals::Nil)
            }

            // TODO: Implement visit Super expression.
            Expr::SuperExpr(keyword, method) => {
                Ok(Literals::Nil)
            }

<<<<<<< HEAD
=======
            // TODO: Implement visit Slice expression.
            Expr::Slice(value, start, end) => {
                Ok(Literals::Nil)
            }

>>>>>>> b9d1f4a0
            Expr::Unary(operator, right) => {
                let right_val = self.evaluate(right).unwrap();

                match operator.token_type {
                    TokenType::BANG => Ok(Literals::Boolean(!is_truthy(&right_val))),
                    TokenType::MINUS => { match right_val {
                        Literals::Number(n) => Ok(Literals::Number(-n)),
                        _ => {
                            self.report_err(operator.clone(), format!("Operand of '{}' must be a number.", operator.lexeme));
                            Err(())
                        }
                    }},
                    _ => {
                        self.report_err(operator.clone(), format!("Operand of '{}' must be a number.", operator.lexeme));
                        Err(())
                    }
                }
            },

            Expr::Variable(name) => {
                let res = self.environment.borrow().get(name);
                match res {
                    Ok(literal) => Ok(literal),
                    Err(_) => {
                        self.report_err(name.clone(), format!("Variable '{}' not found in scope.", name.lexeme));
                        Err(())
                    }
                }
            },
        }
    }
}


impl StmtVisitor for Interpreter {
    fn visit_stmt(&mut self, stmt: &Stmt) {
        match stmt {
            Stmt::Block(statements) => self.execute_block(statements, Environment::new(Some(self.environment.clone()))),

            // TODO: Implement visit Break statement.
            Stmt::Break => {},

            // TODO: Implement visit Continue statement.
            Stmt::Continue => {},

            // TODO: Implement visit Class statement.
            Stmt::Class(name, superclass, methods) => {},

            Stmt::Expression(expression) => {
                let res = self.evaluate(expression);
                match res {
                    Ok(_) => {},
                    // TODO: Handle possible runtime error after add tokens to Stmt::Expression.
                    Err(_) => {}
                }
            },

            // TODO: Finish visit For statement.
            Stmt::For(var_name, range_name, body) => {
                let sub_env = Environment::new(Some(self.environment.clone()));

<<<<<<< HEAD
                // TODO
                // match range_name.token_type {
                //     TokenType::IDENTIFIER => {
                //         let range = self.environment.borrow().get(range_name);

                //     },
                //     _ => {}
                // }
=======
                match range_name.token_type {
                    TokenType::IDENTIFIER => {
                    },
                    _ => {}
                }
>>>>>>> b9d1f4a0
            },

            // TODO: Implement visit Function statement.
            Stmt::Function(name, params, body) => {},

            Stmt::Print(expression) => {
                match self.evaluate(expression) {
                    Ok(literal) => println!("{}", stringify(literal)),
                    Err(_) => {}
                }
            },

            // TODO: Implement visit Return statement.
            Stmt::Return(expression) => {},

            Stmt::Variable(name, initializer) => {
                let val = match initializer {
                    Some(i) => match self.evaluate(i) {
                        Ok(literal) => literal,
                        Err(()) => Literals::Nil,
                    },
                    None => Literals::Nil,
                };
                self.environment.borrow_mut().define(name.clone(), val)
            },

            Stmt::While(condition, body) => {
                while is_truthy(&self.evaluate(condition).unwrap()) {
                    self.execute(body)
                }
            }
        }
    }
}


//--- Helpers.
fn is_truthy(literal: &Literals) -> bool {
    match literal {
        Literals::Nil => false,
        Literals::Boolean(b) => *b,
        _ => true,
    }
}

fn is_equal(literal_a: &Literals, literal_b: &Literals) -> bool {
    match literal_a {
        Literals::String(s) => { match literal_b {
            Literals::String(other) => s == other,
            _ => false,
        }},
        Literals::Number(n) => { match literal_b {
            Literals::Number(other) => n == other,
            _ => false,
        }},
        Literals::Boolean(b) => { match literal_b {
            Literals::Boolean(other) => b == other,
            _ => false,
        }},
        Literals::Nil => { match literal_b {
            Literals::Nil => true,
            _ => false,
        }},
    }
}

fn stringify(literal: Literals) -> String {
    match literal {
        Literals::Nil => "nil".to_string(),

        // Remove the '.0' at the end of integer-valued floats.
        Literals::Number(n) => n.to_string(),
        Literals::String(s) => s,
        Literals::Boolean(b) => b.to_string(),
    }
}<|MERGE_RESOLUTION|>--- conflicted
+++ resolved
@@ -229,17 +229,13 @@
             },
 
             // TODO: Implement visit Index expression.
-<<<<<<< HEAD
+
             Expr::IndexGet(value, index) => {
-                Literals::Nil
+                Ok(Literals::Nil)
             }
 
             Expr::IndexSet(expr, index, value) => {
-                Literals::Nil
-=======
-            Expr::Index(value, index) => {
-                Ok(Literals::Nil)
->>>>>>> b9d1f4a0
+                Ok(Literals::Nil)
             }
 
             Expr::Literal(value) => {
@@ -261,14 +257,6 @@
                 Ok(Literals::Nil)
             }
 
-<<<<<<< HEAD
-=======
-            // TODO: Implement visit Slice expression.
-            Expr::Slice(value, start, end) => {
-                Ok(Literals::Nil)
-            }
-
->>>>>>> b9d1f4a0
             Expr::Unary(operator, right) => {
                 let right_val = self.evaluate(right).unwrap();
 
@@ -330,22 +318,11 @@
             Stmt::For(var_name, range_name, body) => {
                 let sub_env = Environment::new(Some(self.environment.clone()));
 
-<<<<<<< HEAD
-                // TODO
                 // match range_name.token_type {
                 //     TokenType::IDENTIFIER => {
-                //         let range = self.environment.borrow().get(range_name);
-
                 //     },
                 //     _ => {}
                 // }
-=======
-                match range_name.token_type {
-                    TokenType::IDENTIFIER => {
-                    },
-                    _ => {}
-                }
->>>>>>> b9d1f4a0
             },
 
             // TODO: Implement visit Function statement.
