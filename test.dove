--- conflicted
+++ resolved
@@ -1,4 +1,4 @@
-<<<<<<< HEAD
+
 class Person {
     fun init(name) {
         self.name = name
@@ -38,13 +38,4 @@
 let person2 = Person("hmm")
 person2.call_no_super()
 
-print person.getself().getself().getself().name
-=======
-for i in [1, 2, 3] {
-    print i
-    {
-        break
-    }
-    print 3
-}
->>>>>>> ecf74276
+print person.getself().getself().getself().name