<<<<<<< HEAD
let glob = true

return

break

fun main() {
    continue

    let a = "top"
    let b = "dont print this lol"

    while true {
        break
        continue
    }

    if true {
        fun print_a(b) {
            print a
            print b

            let a = 3

            if glob {
                print a
            }
        }

        let a = "local"

        print_a("print this")
=======
fun make_counter() {
    let i = 0
    fun count() {
        i = i + 1
        print i
>>>>>>> 2addc2a2
    }
    return count
}

<<<<<<< HEAD
    return
}

if false {
    return
}

main()
=======
let counter = make_counter()
print counter()
print counter()
>>>>>>> 2addc2a2
<|MERGE_RESOLUTION|>--- conflicted
+++ resolved
@@ -1,58 +1,12 @@
-<<<<<<< HEAD
-let glob = true
-
-return
-
-break
-
-fun main() {
-    continue
-
-    let a = "top"
-    let b = "dont print this lol"
-
-    while true {
-        break
-        continue
-    }
-
-    if true {
-        fun print_a(b) {
-            print a
-            print b
-
-            let a = 3
-
-            if glob {
-                print a
-            }
-        }
-
-        let a = "local"
-
-        print_a("print this")
-=======
 fun make_counter() {
     let i = 0
     fun count() {
         i = i + 1
         print i
->>>>>>> 2addc2a2
     }
     return count
 }
 
-<<<<<<< HEAD
-    return
-}
-
-if false {
-    return
-}
-
-main()
-=======
 let counter = make_counter()
 print counter()
-print counter()
->>>>>>> 2addc2a2
+print counter()