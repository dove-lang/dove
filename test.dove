<<<<<<< HEAD
syntax.good()

syntaxerr(
    still.good,
    {
        kk oh oops!!! (
            ok skip this {}
        )
        skip this too cos not statement
    }
    lmao still skip
)

ok.good()

if something {
    ok
    ok().ok
    if condition {
        statement
        hmm({
            wrong shit oops! (
                lmao (
                    xdxddd
                    adfsdfadsf asdfa asdf
                )
            )
            skip retard
        })
        ok error here
    } else {
        xd
    }
}

good
=======
fun count(n) {
    if n > 1 {
        count(n - 1)
    }
    print n
}

count(5)
>>>>>>> dfda008e
<|MERGE_RESOLUTION|>--- conflicted
+++ resolved
@@ -1,41 +1,3 @@
-<<<<<<< HEAD
-syntax.good()
-
-syntaxerr(
-    still.good,
-    {
-        kk oh oops!!! (
-            ok skip this {}
-        )
-        skip this too cos not statement
-    }
-    lmao still skip
-)
-
-ok.good()
-
-if something {
-    ok
-    ok().ok
-    if condition {
-        statement
-        hmm({
-            wrong shit oops! (
-                lmao (
-                    xdxddd
-                    adfsdfadsf asdfa asdf
-                )
-            )
-            skip retard
-        })
-        ok error here
-    } else {
-        xd
-    }
-}
-
-good
-=======
 fun count(n) {
     if n > 1 {
         count(n - 1)
@@ -43,5 +5,4 @@
     print n
 }
 
-count(5)
->>>>>>> dfda008e
+count(5)