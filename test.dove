--- conflicted
+++ resolved
@@ -1,16 +1,7 @@
-<<<<<<< HEAD
-let x = function.some()
-    .ok()
-
-        .cool
-    .something()
-        .ok().yea
-=======
 let x = 1
 let y = 10
 
 while x < y {
     print x
     x = x + 1
-}
->>>>>>> 6377d7bf
+}